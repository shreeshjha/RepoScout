--- conflicted
+++ resolved
@@ -239,29 +239,9 @@
 2. **Web interfaces are slow** - Context switching between terminal and browser sucks
 3. **Offline mode matters** - Airplane coding, slow connections, API rate limits
 4. **Discovery is hard** - Finding quality repos matching your needs shouldn't require 20 browser tabs
-<<<<<<< HEAD
 5. **Semantic search changes everything** - Search by what you want to do, not just keywords
 6. **I wanted to build something cool in Rust** - Most honest reason
-=======
-5. **I wanted to build something cool in Rust** - Most honest reason
-
-## Roadmap
-
-- [x] Project structure and core architecture
-- [x] Basic CLI with argument parsing
-- [x] Error handling framework
-- [x] Logging setup
-- [x] GitHub API client
-- [x] GitLab API client
-- [x] SQLite caching with FTS5
-- [x] Search engine core
-- [x] Interactive TUI
-- [x] Semantic search with embeddings
-- [x] Local repository management
-- [x] Collections and watchlists
-- [x] Configuration system
-- [x] Tests (lots of them)
->>>>>>> a1c05c51
+
 
 ## Contributing
 
